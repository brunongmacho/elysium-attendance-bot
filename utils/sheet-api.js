--- conflicted
+++ resolved
@@ -289,11 +289,7 @@
         const errorMessage = error.message || '';
         
         const isTransient = transientErrors.some(
-<<<<<<< HEAD
-          code => String(error.code || '')?.includes(code) || error.message?.includes(code) || error.name?.includes(code)
-=======
           code => errorCode.includes(code) || errorMessage.includes(code)
->>>>>>> aa16c7ba
         );
         const isRateLimitError =
           errorMessage.includes("HTTP 429") || errorMessage.includes("Too Many Requests");
