--- conflicted
+++ resolved
@@ -1190,25 +1190,6 @@
     });
   }
 
-<<<<<<< HEAD
-  // Member Lore - Add character backstory if available
-  const loreData = memberLore[memberName];
-  if (loreData) {
-    const loreField = `**${loreData.weapon}** • *${loreData.class}*\n${loreData.lore}`;
-    embed.addFields({
-      name: '📖 Member Lore',
-      value: loreField,
-      inline: false
-    });
-  } else {
-    // Fallback for new members without lore
-    const fallbackLore = "A mysterious warrior joins the guild. Legend yet to be written... or they're just really good at staying under the radar.";
-    embed.addFields({
-      name: '📖 Member Lore',
-      value: fallbackLore,
-      inline: false
-    });
-=======
   // 🎭 ADD MEMBER LORE IF AVAILABLE
   // CRITICAL FIX: Case-insensitive lookup for lore
   const loreKey = Object.keys(memberLore).find(
@@ -1224,7 +1205,6 @@
     });
   } else {
     console.log(`ℹ️ No lore found for: ${memberName} (checked ${Object.keys(memberLore).length} entries)`);
->>>>>>> e3ece14f
   }
 
   // Footer with favorite boss and percentile
