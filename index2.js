--- conflicted
+++ resolved
@@ -89,11 +89,8 @@
 const { NLPLearningSystem } = require('./nlp-learning.js'); // NLP Learning System (self-improving)
 const eventReminders = require('./event-reminders.js'); // Game Event Reminder System
 const bossRotation = require('./boss-rotation.js'); // Boss Rotation System (5-guild tracking)
-<<<<<<< HEAD
 const activityHeatmap = require('./activity-heatmap.js'); // Activity Heatmap System
-=======
 const crashRecovery = require('./utils/crash-recovery.js'); // Crash Recovery System (state persistence)
->>>>>>> 4b29ae0b
 
 /**
  * Command alias mapping for shorthand commands.
